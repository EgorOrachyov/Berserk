/**********************************************************************************/
/* This file is part of Berserk Engine project                                    */
/* https://github.com/EgorOrachyov/Berserk                                        */
/**********************************************************************************/
/* Licensed under MIT License                                                     */
/* Copyright (c) 2018,2019,2020 Egor Orachyov                                     */
/**********************************************************************************/

#include <BerserkOpenGL/GLDriver.hpp>
#include <BerserkOpenGL/GLDefs.hpp>
#include <BerserkCore/Platform/ThreadManager.hpp>

namespace Berserk {
    namespace RHI {

        GLDriver::GLImpl::GLImpl() {
            GLenum error = glewInit();

            if (error != GLEW_OK) {
                // Ensure, that context was made prior that call
                BERSERK_GL_LOG_ERROR(BERSERK_TEXT("Failed to initialize GLEW: \"{0}\""), (const char*) glewGetErrorString(error));
            }

<<<<<<< HEAD
            mSignalStop.store(false);

            mDevice = Memory::Make<GLDevice>();
            mContext = Memory::Make<GLContext>();
            mCmdListManager = Memory::Make<CmdListManager>();
            mDeferredResources = Memory::Make<GLDeferredResources>();

            Provide(this);

            mThread = ThreadManager::CreateThread(BERSERK_TEXT("RHI-OPENGL-THREAD"), [this](){
                this->FixedUpdate();
=======
            mDevice = Platform::Memory::Make<GLDevice>();
            mContext = Platform::Memory::Make<GLContext>();
            mDeferredResources = Platform::Memory::Make<GLDeferredResources>();
            mCmdListManager = Platform::Memory::Make<CmdListManager>();

            Provide(this);

#ifdef BERSERK_TARGET_LINUX
            mSignalStop.store(false);
            mThread = Platform::ThreadManager::CreateThread(BERSERK_TEXT("RHI-OPENGL-THREAD"), [this](){
                /*
                 * This code is running on RHI thread.
                 */

                while (!this->mSignalStop.load()) {
                    this->FixedUpdate();
                }
>>>>>>> 4f1d3dc4
            });
#endif
        }

        GLDriver::GLImpl::~GLImpl() {
#ifdef BERSERK_TARGET_LINUX
            mSignalStop.store(true);
            mThread->Join();
#endif

<<<<<<< HEAD
            Memory::Release(mDeferredResources);
            Memory::Release(mCmdListManager);
            Memory::Release(mContext);
            Memory::Release(mDevice);
=======
            Platform::Memory::Release(mCmdListManager);
            Platform::Memory::Release(mDeferredResources);
            Platform::Memory::Release(mContext);
            Platform::Memory::Release(mDevice);
>>>>>>> 4f1d3dc4

            Remove(this);
        }

        void GLDriver::GLImpl::FixedUpdate() {
            // Swap queues, pending ops for init or release
            mDeferredResources->BeginFrame();
            // Swap submit and exec queues
            mCmdListManager->BeginFrame();

            // Init all resources. They will be available for all subsequent cmd lists
            mDeferredResources->ExecutePendingInitQueue();

            // Execute all pending command buffers (from cmd lists)
            CommandBuffer* cmdList = nullptr;
            while (mCmdListManager->PopCommandBufferForExecution(cmdList)) {
                cmdList->Execute();
                cmdList->Clear();
                mCmdListManager->ReleaseCmdBuffer(cmdList);
            }

            // Release resources. At this moment nowhere in the system references to these resoruces are presented
            mDeferredResources->ExecutePendingReleaseQueue();

            mCmdListManager->EndFrame();
            mDeferredResources->EndFrame();
        }

        Device &GLDriver::GLImpl::GetDevice() {
            return *mDevice;
        }

        Context &GLDriver::GLImpl::GetContext() {
            return *mContext;
        }

        CmdListManager &GLDriver::GLImpl::GetCmdListManager() {
            return *mCmdListManager;
        }

        GLDeferredResources & GLDriver::GLImpl::GetDeferredResourceContext() {
            return *mDeferredResources;
        }
    }
}<|MERGE_RESOLUTION|>--- conflicted
+++ resolved
@@ -21,58 +21,19 @@
                 BERSERK_GL_LOG_ERROR(BERSERK_TEXT("Failed to initialize GLEW: \"{0}\""), (const char*) glewGetErrorString(error));
             }
 
-<<<<<<< HEAD
-            mSignalStop.store(false);
-
             mDevice = Memory::Make<GLDevice>();
             mContext = Memory::Make<GLContext>();
+            mDeferredResources = Memory::Make<GLDeferredResources>();
             mCmdListManager = Memory::Make<CmdListManager>();
-            mDeferredResources = Memory::Make<GLDeferredResources>();
 
             Provide(this);
-
-            mThread = ThreadManager::CreateThread(BERSERK_TEXT("RHI-OPENGL-THREAD"), [this](){
-                this->FixedUpdate();
-=======
-            mDevice = Platform::Memory::Make<GLDevice>();
-            mContext = Platform::Memory::Make<GLContext>();
-            mDeferredResources = Platform::Memory::Make<GLDeferredResources>();
-            mCmdListManager = Platform::Memory::Make<CmdListManager>();
-
-            Provide(this);
-
-#ifdef BERSERK_TARGET_LINUX
-            mSignalStop.store(false);
-            mThread = Platform::ThreadManager::CreateThread(BERSERK_TEXT("RHI-OPENGL-THREAD"), [this](){
-                /*
-                 * This code is running on RHI thread.
-                 */
-
-                while (!this->mSignalStop.load()) {
-                    this->FixedUpdate();
-                }
->>>>>>> 4f1d3dc4
-            });
-#endif
         }
 
         GLDriver::GLImpl::~GLImpl() {
-#ifdef BERSERK_TARGET_LINUX
-            mSignalStop.store(true);
-            mThread->Join();
-#endif
-
-<<<<<<< HEAD
+            Memory::Release(mCmdListManager);
             Memory::Release(mDeferredResources);
-            Memory::Release(mCmdListManager);
             Memory::Release(mContext);
             Memory::Release(mDevice);
-=======
-            Platform::Memory::Release(mCmdListManager);
-            Platform::Memory::Release(mDeferredResources);
-            Platform::Memory::Release(mContext);
-            Platform::Memory::Release(mDevice);
->>>>>>> 4f1d3dc4
 
             Remove(this);
         }
