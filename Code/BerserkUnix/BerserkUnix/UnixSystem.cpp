/**********************************************************************************/
/* This file is part of Berserk Engine project                                    */
/* https://github.com/EgorOrachyov/Berserk                                        */
/**********************************************************************************/
/* Licensed under MIT License                                                     */
/* Copyright (c) 2018,2019,2020 Egor Orachyov                                     */
/**********************************************************************************/

#include <BerserkUnix/UnixSystem.hpp>
#include <chrono>
#include <clocale>

namespace Berserk {

    UnixSystem::UnixImpl::UnixImpl()
            : mAllocCalls(0), mDeallocCalls(0) {

        // At this point global memory ops are available
        Provide(this);

        // Strings pool setup
        mStringsPool = Create<PoolsAllocator>();
        // String table setup
        mStringTable = Create<UnixStringTable::UnixImpl>();
        // Set global locale across entire app
        mLocale = DEFAULT_LOCALE;
        std::setlocale(LC_ALL, mLocale.GetStr_C());

        // Console output setup
        if (mIsOutputPresented) {
            mConsoleOut = Create<UnixConsole>(stdout);
            mConsoleError = Create<UnixConsole>(stderr);
        }
        else {
            mConsoleOut = Create<LinuxConsoleDummy>();
            mConsoleError = Create<LinuxConsoleDummy>();
        }

        // Global logger
        mLogger = Create<Log>();

        // Setup foundation systems
        mFileSystem = Create<UnixFileSystem::UnixImpl>();
        mThreadManager = Create<UnixThreadManager::UnixImpl>();

        // Setup windows/input
        if (mIsGuiElementsProvided) {
            mDialogs = Create<UnixDialogs::UnixImpl>();
            mGlfwContext = Create<GlfwContext>();
            // Initialized later by post rhi init: mRHIImpl = Create<RHI::GLDriver::GLImpl>();
        }
    }

    UnixSystem::UnixImpl::~UnixImpl() noexcept {
        // Release in reverse order
        if (mIsGuiElementsProvided) {
#ifdef BERSERK_WITH_OPENGL
            Release(mRHIImpl);
#endif //BERSERK_WITH_OPENGL
            Release(mGlfwContext);
            Release(mDialogs);
        }

        Release(mThreadManager);
        Release(mFileSystem);

        Release(mLogger);
        Release(mConsoleError);
        Release(mConsoleOut);

        Release(mStringTable);
        Release(mStringsPool);

        Remove(this);

    #ifdef BERSERK_DEBUG
        auto allocCalls = GetAllocateCallsCount();
        auto deallocCalls = GetDeallocateCallsCount();

        printf("Alloc calls=%llu, Dealloc calls=%llu\n", (unsigned long long)allocCalls, (unsigned long long) deallocCalls);
    #endif
    }

    void UnixSystem::UnixImpl::InitializeRHI() {
        if (mIsGuiElementsProvided) {
#ifdef BERSERK_WITH_OPENGL
            mRHIImpl = Create<RHI::GLDriver::GLImpl>();
#endif //BERSERK_WITH_OPENGL
        }
    }

    void *UnixSystem::UnixImpl::Allocate(size_t sizeInBytes) {
        mAllocCalls.fetch_add(1);
        return malloc(sizeInBytes);
    }

    void * UnixSystem::UnixImpl::Reallocate(void *memory, size_t sizeInBytes) {
        if (memory != nullptr)
            mDeallocCalls.fetch_add(1);

        mAllocCalls.fetch_add(1);
        return realloc(memory, sizeInBytes);
    }

    void UnixSystem::UnixImpl::Deallocate(void *memory) {
        mDeallocCalls.fetch_add(1);
        free(memory);
    }

    uint64 UnixSystem::UnixImpl::GetAllocateCallsCount() const {
        return mAllocCalls.load();
    }

    uint64 UnixSystem::UnixImpl::GetDeallocateCallsCount() const {
        return mDeallocCalls.load();
    }

    void *UnixSystem::UnixImpl::AllocateStringBuffer(size_t sizeInBytes) {
        return mStringsPool->Allocate(sizeInBytes);
    }

    void UnixSystem::UnixImpl::DeallocateStringBuffer(void *buffer, size_t sizeInBytes) {
        mStringsPool->Deallocate(buffer, sizeInBytes);
    }

    void *UnixSystem::UnixImpl::AllocatePtrMeta(size_t sizeInBytes) {
        return Allocate(sizeInBytes);
    }

    void UnixSystem::UnixImpl::DeallocatePtrMeta(void *buffer) {
        Deallocate(buffer);
    }

    void QueryTimeStruct(std::time_t systemTime, TimeType type, std::tm& timeStruct) {
        if (type == TimeType::Local) {
            localtime_r(&systemTime, &timeStruct);
        }
        else {
            gmtime_r(&systemTime, &timeStruct);
        }
    }

    void QueryTime(TimeType type, std::tm& timeStruct) {
        using namespace std::chrono;
        time_t systemTime = system_clock::to_time_t(system_clock::now());

        QueryTimeStruct(systemTime, type, timeStruct);
    }

    Date UnixSystem::UnixImpl::GetDate(TimeType type) {
        std::tm timeStruct{};
        QueryTime(type, timeStruct);

        auto year = (uint32)(1900u + (uint32) timeStruct.tm_year);
        auto dayYear = (uint32) timeStruct.tm_yday;
        auto dayMonth = (uint32) timeStruct.tm_mday;
        Date::Month month = Date::GetMonth(timeStruct.tm_mon);
        Date::Weekday weekday = Date::GetWeekday(timeStruct.tm_wday);

        return Date(weekday, month, dayYear, dayMonth, year);
    }

    Time UnixSystem::UnixImpl::GetTime(TimeType type) {
        std::tm timeStruct{};
        QueryTime(type, timeStruct);

        auto hour = (uint32) timeStruct.tm_hour;
        auto min = (uint32) timeStruct.tm_min;
        auto sec = (uint32) timeStruct.tm_sec;

        return Time(hour, min, sec);
    }

    TimeStamp UnixSystem::UnixImpl::GetTimeStamp() {
        using namespace std::chrono;
        time_t systemTime = system_clock::to_time_t(system_clock::now());

        return TimeStamp((uint64) systemTime);
    }

    void UnixSystem::UnixImpl::GetDateTime(TimeStamp timeStamp, Date &date, Time &time, TimeType timeType) {
        std::tm timeStruct{};
        QueryTimeStruct((std::time_t) timeStamp.native, timeType, timeStruct);

        auto year = (uint32)(1900u + (uint32) timeStruct.tm_year);
        auto dayYear = (uint32) timeStruct.tm_yday;
        auto dayMonth = (uint32) timeStruct.tm_mday;
        Date::Month month = Date::GetMonth(timeStruct.tm_mon);
        Date::Weekday weekday = Date::GetWeekday(timeStruct.tm_wday);

        auto hour = (uint32) timeStruct.tm_hour;
        auto min = (uint32) timeStruct.tm_min;
        auto sec = (uint32) timeStruct.tm_sec;

        date = Date(weekday, month, dayYear, dayMonth, year);
        time = Time(hour, min, sec);
    }

    const Array<String> &UnixSystem::UnixImpl::GetCmdArgs() const {
        return mCmdArgs;
    }

    const String &UnixSystem::UnixImpl::GetLocale() const {
        return mLocale;
    }

    bool UnixSystem::UnixImpl::IsOutputPresented() const {
        return mIsOutputPresented;
    }

    TextWriter &UnixSystem::UnixImpl::GetOutStream() {
        return *mConsoleOut;
    }

    TextWriter &UnixSystem::UnixImpl::GetErrorStream() {
        return *mConsoleError;
    }

    Log &UnixSystem::UnixImpl::GetLogger() {
        return *mLogger;
    }

<<<<<<< HEAD
    void UnixSystem::UnixImpl::Abort() {
        std::abort();
    }

    bool UnixSystem::UnixImpl::HasNativeGui() const {
        return mIsGuiElementsProvided;
    }
=======
        void UnixSystem::UnixImpl::FixedUpdate() {
            if (mGlfwContext)
                mGlfwContext->Update();
#ifdef BERSERK_TARGET_MACOS
            if (mRHIImpl)
                mRHIImpl->FixedUpdate();
#endif
        }
>>>>>>> 4f1d3dc4

    void UnixSystem::UnixImpl::FixedUpdate() {
        if (mGlfwContext)
            mGlfwContext->Update();
    }
}<|MERGE_RESOLUTION|>--- conflicted
+++ resolved
@@ -220,7 +220,6 @@
         return *mLogger;
     }
 
-<<<<<<< HEAD
     void UnixSystem::UnixImpl::Abort() {
         std::abort();
     }
@@ -228,19 +227,11 @@
     bool UnixSystem::UnixImpl::HasNativeGui() const {
         return mIsGuiElementsProvided;
     }
-=======
-        void UnixSystem::UnixImpl::FixedUpdate() {
-            if (mGlfwContext)
-                mGlfwContext->Update();
-#ifdef BERSERK_TARGET_MACOS
-            if (mRHIImpl)
-                mRHIImpl->FixedUpdate();
-#endif
-        }
->>>>>>> 4f1d3dc4
 
     void UnixSystem::UnixImpl::FixedUpdate() {
         if (mGlfwContext)
             mGlfwContext->Update();
+        if (mRHIImpl)
+            mRHIImpl->FixedUpdate();
     }
 }