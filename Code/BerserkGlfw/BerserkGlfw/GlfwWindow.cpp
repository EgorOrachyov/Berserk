--- conflicted
+++ resolved
@@ -16,10 +16,6 @@
         mTitle = desc.title;
         mSize = desc.size;
 
-<<<<<<< HEAD
-        glfwWindowHint(GLFW_CONTEXT_VERSION_MAJOR, 4);
-        glfwWindowHint(GLFW_CONTEXT_VERSION_MINOR, 6);
-=======
         #ifdef BERSERK_TARGET_MACOS
             glfwWindowHint(GLFW_CONTEXT_VERSION_MAJOR, 4);
             glfwWindowHint(GLFW_CONTEXT_VERSION_MINOR, 1);
@@ -27,7 +23,6 @@
             glfwWindowHint(GLFW_CONTEXT_VERSION_MAJOR, 4);
             glfwWindowHint(GLFW_CONTEXT_VERSION_MINOR, 6);
         #endif
->>>>>>> 4f1d3dc4
 
         mHandle = glfwCreateWindow(mSize.x(), mSize.y(), mTitle.GetStr_C(), nullptr, nullptr);
 
@@ -50,17 +45,8 @@
         mIsInFocus = glfwGetWindowAttrib(mHandle, GLFW_FOCUSED);
         OnWindowEvent = Event<const EventData&>(mEvent);
 
-<<<<<<< HEAD
         glfwMakeContextCurrent(mHandle);
     }
-=======
-        void GlfwWindow::SwapBuffers() {
-            glfwSwapBuffers(mHandle);
-        }
-
-        void GlfwWindow::Close() {
-            Guard<SpinMutex> guard(mMutex);
->>>>>>> 4f1d3dc4
 
     GlfwWindow::~GlfwWindow() {
         BERSERK_ASSERT(mHandle == nullptr);
