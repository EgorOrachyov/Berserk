/**********************************************************************************/
/* This file is part of Berserk Engine project                                    */
/* https://github.com/EgorOrachyov/Berserk                                        */
/**********************************************************************************/
/* Licensed under MIT License                                                     */
/* Copyright (c) 2018,2019,2020 Egor Orachyov                                     */
/**********************************************************************************/

#include <BerserkGlfw/GlfwWindowManager.hpp>
#include <BerserkGlfw/GlfwContext.hpp>

namespace Berserk {

    GlfwWindowManager::GlfwImpl::GlfwImpl(class GlfwContext &context)
        : mContext(context) {

        Provide(this);
    }

    GlfwWindowManager::GlfwImpl::~GlfwImpl() {
        mPendingRelease.Clear();
        for (auto& window: mWindows) {
            window->ReleaseNativeHandler();
        }

        Remove(this);
    }

    Ref<Window> GlfwWindowManager::GlfwImpl::CreateWindow(const Window::Desc &desc) {
        Guard<RecursiveMutex> guardGlfw(mContext.GetMutex());
        Guard<RecursiveMutex> guard(mMutex);

        auto window = GlfwWindow::Create(desc);
        auto handle = window->GetNativeHandle();

        glfwSetWindowCloseCallback(handle, WindowCloseCallback);
        glfwSetWindowSizeCallback(handle, WindowResizedCallback);
        glfwSetWindowContentScaleCallback(handle, WindowContentScaleCallback);
        glfwSetFramebufferSizeCallback(handle, FramebufferSizeCallback);
        glfwSetWindowIconifyCallback(handle, IconifyCallback);
        glfwSetWindowMaximizeCallback(handle, MaximizeCallback);
        glfwSetWindowPosCallback(handle, PositionCallback);
        glfwSetWindowFocusCallback(handle, FocusCallback);

        mWindows.Add(window);

        // todo: Now input for this window will be received by users
        // GlfwInput::SubscribeWindow(hnd);

        return (Ref<Window>) window;
    }

    Ref<Window> GlfwWindowManager::GlfwImpl::GetWindowInFocus() {
        Guard<RecursiveMutex> guard(mMutex);
        return (Ref<Window>) mWindowInFocus;
    }

    Ref<Window> GlfwWindowManager::GlfwImpl::GetWindowByName(const StringName &name) {
        Guard<RecursiveMutex> guard(mMutex);

        for (auto& window: mWindows) {
            if (window->GetName() == name)
                return (Ref<Window>) window;
        }

        return Ref<Window>();
    }

    WindowManager::Backend GlfwWindowManager::GlfwImpl::GetBackendType() const {
        return Backend::Glfw;
    }

    void GlfwWindowManager::GlfwImpl::GetWindows(Array<Ref<Window>> &windows) {
        Guard<RecursiveMutex> guard(mMutex);

        windows.EnsureToAdd(mWindows.GetSize());
        for (auto& window: mWindows) {
            auto ptr = (Ref<Window>) window;
            windows.Move(ptr);
        }
    }

    void GlfwWindowManager::GlfwImpl::PreUpdate() {
        Guard<RecursiveMutex> guard(mMutex);

        Ref<GlfwWindow> window;
        while (mPendingRelease.Pop(window)) {
            window->ReleaseNativeHandler();
            mWindows.RemoveElement(window);
        }
    }

<<<<<<< HEAD
    void GlfwWindowManager::GlfwImpl::PostUpdate() {
        // Nothing
    }
=======
        void GlfwWindowManager::GlfwImpl::PostUpdate() {
            for (auto& window: mWindows) {
                // check, if swap was requested
                window->SwapBuffers();
            }
        }
>>>>>>> 4f1d3dc4

    void GlfwWindowManager::GlfwImpl::QueueWindowToRelease(Ref<GlfwWindow> window) {
        Guard<RecursiveMutex> guard(mMutex);
        mPendingRelease.PushMove(window);
    }

    void GlfwWindowManager::GlfwImpl::SetFocusWindow(const Ref<GlfwWindow> &window, bool inFocus) {
        Guard<RecursiveMutex> guard(mMutex);

        auto old = mWindowInFocus;

        if (inFocus)
            mWindowInFocus = window;
        else if (mWindowInFocus == window)
            mWindowInFocus = nullptr;

#if 0
        if (old != mWindowInFocus)
            BERSERK_LOG_INFO(BERSERK_TEXT("Glfw"), BERSERK_TEXT("Focus window changed: old={0} new={1}"), old.GetPtrOrNull(), mWindowInFocus.GetPtrOrNull());
#endif
    }

    void GlfwWindowManager::GlfwImpl::AdviseWindowNoClose(const Ref<GlfwWindow> &window) {
        Guard<RecursiveMutex> guard(mMutex);

        GLFWwindow* handler = window->GetNativeHandle();
        glfwSetWindowShouldClose(handler, GLFW_FALSE);
    }

    Ref<GlfwWindow> GlfwWindowManager::GlfwImpl::GetWindowByHandle(GLFWwindow *handle) const {
        Guard<RecursiveMutex> guard(mMutex);

        for (auto& window: mWindows) {
            if (window->GetNativeHandle() == handle)
                return window;
        }

        return Ref<GlfwWindow>();
    }

    void GlfwWindowManager::GlfwImpl::WindowCloseCallback(GLFWwindow *handle) {
        auto& manager = Get();
        auto window = manager.GetWindowByHandle(handle);
        BERSERK_ASSERT(window);

        manager.AdviseWindowNoClose(window);

        if (window) {
            window->OnClose();
        }
    }

    void GlfwWindowManager::GlfwImpl::WindowResizedCallback(GLFWwindow *handle, int32 width, int32 height) {
        auto window = Get().GetWindowByHandle(handle);
        BERSERK_ASSERT(window);

        if (window) {
            window->OnWindowResized(Math::Size2i(width, height));
        }
    }

    void GlfwWindowManager::GlfwImpl::WindowContentScaleCallback(GLFWwindow *handle, float xscale, float yscale) {
        auto window = Get().GetWindowByHandle(handle);
        BERSERK_ASSERT(window);

        if (window) {
            window->OnContentScaleChanged(Math::Vec2f(xscale, yscale));
        }
    }

    void GlfwWindowManager::GlfwImpl::FramebufferSizeCallback(GLFWwindow* handle, int32 width, int32 height) {
        auto window = Get().GetWindowByHandle(handle);
        BERSERK_ASSERT(window);

        if (window) {
            window->OnFramebufferSizeChanged(Math::Size2i(width, height));
        }
    }

    void GlfwWindowManager::GlfwImpl::IconifyCallback(GLFWwindow *handle, int32 iconify) {
        auto window = Get().GetWindowByHandle(handle);
        BERSERK_ASSERT(window);

        if (window) {
            window->OnMinimized(iconify == GLFW_TRUE);
        }
    }

    void GlfwWindowManager::GlfwImpl::MaximizeCallback(GLFWwindow *handle, int32 maximize) {
        auto window = Get().GetWindowByHandle(handle);
        BERSERK_ASSERT(window);

        if (window) {
            window->OnMaximized(maximize == GLFW_TRUE);
        }
    }

    void GlfwWindowManager::GlfwImpl::PositionCallback(GLFWwindow *handle, int32 posX, int32 posY) {
        auto window = Get().GetWindowByHandle(handle);
        BERSERK_ASSERT(window);

        if (window) {
            window->OnWindowMoved(Math::Point2i(posX, posY));
        }
    }

    void GlfwWindowManager::GlfwImpl::FocusCallback(GLFWwindow *handle, int32 focus) {
        auto& manager = Get();
        auto window = manager.GetWindowByHandle(handle);
        auto focusFlag = focus == GLFW_TRUE;
        BERSERK_ASSERT(window);

        manager.SetFocusWindow(window, focusFlag);

        if (window) {
            window->OnFocusChanged(focusFlag);
        }
    }
}<|MERGE_RESOLUTION|>--- conflicted
+++ resolved
@@ -90,18 +90,12 @@
         }
     }
 
-<<<<<<< HEAD
     void GlfwWindowManager::GlfwImpl::PostUpdate() {
-        // Nothing
-    }
-=======
-        void GlfwWindowManager::GlfwImpl::PostUpdate() {
-            for (auto& window: mWindows) {
-                // check, if swap was requested
-                window->SwapBuffers();
-            }
-        }
->>>>>>> 4f1d3dc4
+//        for (auto& window: mWindows) {
+//            // check, if swap was requested
+//            window->SwapBuffers();
+//        }
+    }
 
     void GlfwWindowManager::GlfwImpl::QueueWindowToRelease(Ref<GlfwWindow> window) {
         Guard<RecursiveMutex> guard(mMutex);
